[package]
name = "merino-adm"
version = "0.1.0"
edition = "2018"

[dependencies]
anyhow = "1.0.40"
async-trait = "0.1"
futures = "0.3.14"
http = "0.2.4"
lazy_static = "1.4.0"
merino-settings = { path = "../merino-settings" }
merino-suggest = { path = "../merino-suggest" }
radix_trie = "0.2.1"
remote-settings-client = { git = "https://github.com/mozilla-services/remote-settings-client", rev = "a489fa2ac9aca128d06eb35dd435f24b7ff9c8f8" }
reqwest = { version = "0.11.3", features = ["json"] }
serde = "1.0.125"
serde_derive = "1.0.125"
serde_json = "1.0.64"
serde_qs = "0.8.3"
serde_with = "1.9"
<<<<<<< HEAD
thiserror = "1.0"
=======
remote-settings-client = { git = "https://github.com/mozilla-services/remote-settings-client", rev = "06fbe92e3e45c42ff1bdd9b71ceda6e9e908a656" }
viaduct = { git = "https://github.com/mozilla/application-services", rev = "v75.0.0"}
anyhow = "1.0.40"
reqwest = { version = "0.11.3", features = ["json"] }
>>>>>>> ef592aee
tokio = { version = "1.5.0", features = ["rt", "macros", "rt-multi-thread"] }
tracing = "0.1.26"
viaduct = { git = "https://github.com/mozilla/application-services", rev = "ab5f2120dc7b3de9384b3f1d5167efb8b3fabcd1" }

[dev-dependencies]
actix-rt = "2.2"
pretty_assertions = "0.7.1"<|MERGE_RESOLUTION|>--- conflicted
+++ resolved
@@ -12,24 +12,17 @@
 merino-settings = { path = "../merino-settings" }
 merino-suggest = { path = "../merino-suggest" }
 radix_trie = "0.2.1"
-remote-settings-client = { git = "https://github.com/mozilla-services/remote-settings-client", rev = "a489fa2ac9aca128d06eb35dd435f24b7ff9c8f8" }
+remote-settings-client = { git = "https://github.com/mozilla-services/remote-settings-client", rev = "06fbe92e3e45c42ff1bdd9b71ceda6e9e908a656" }
 reqwest = { version = "0.11.3", features = ["json"] }
 serde = "1.0.125"
 serde_derive = "1.0.125"
 serde_json = "1.0.64"
 serde_qs = "0.8.3"
 serde_with = "1.9"
-<<<<<<< HEAD
 thiserror = "1.0"
-=======
-remote-settings-client = { git = "https://github.com/mozilla-services/remote-settings-client", rev = "06fbe92e3e45c42ff1bdd9b71ceda6e9e908a656" }
-viaduct = { git = "https://github.com/mozilla/application-services", rev = "v75.0.0"}
-anyhow = "1.0.40"
-reqwest = { version = "0.11.3", features = ["json"] }
->>>>>>> ef592aee
 tokio = { version = "1.5.0", features = ["rt", "macros", "rt-multi-thread"] }
 tracing = "0.1.26"
-viaduct = { git = "https://github.com/mozilla/application-services", rev = "ab5f2120dc7b3de9384b3f1d5167efb8b3fabcd1" }
+viaduct = { git = "https://github.com/mozilla/application-services", rev = "v75.0.0" }
 
 [dev-dependencies]
 actix-rt = "2.2"
